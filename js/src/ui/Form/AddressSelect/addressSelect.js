--- conflicted
+++ resolved
@@ -24,6 +24,7 @@
 
 import apiutil from '@parity/api/util';
 import { nodeOrStringProptype } from '@parity/shared/util/proptypes';
+import { toString } from '@parity/shared/util/messages';
 import { validateAddress } from '@parity/shared/util/validation';
 
 import AccountCard from '~/ui/AccountCard';
@@ -31,12 +32,6 @@
 import InputAddress from '~/ui/Form/InputAddress';
 import Loading from '~/ui/Loading';
 import Portal from '~/ui/Portal';
-<<<<<<< HEAD
-=======
-import { nodeOrStringProptype } from '~/util/proptypes';
-import { validateAddress } from '~/util/validation';
-import { toString } from '~/util/messages';
->>>>>>> 710339d0
 
 import AddressSelectStore from './addressSelectStore';
 import styles from './addressSelect.css';
