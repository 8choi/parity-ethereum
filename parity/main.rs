// Copyright 2015, 2016 Ethcore (UK) Ltd.
// This file is part of Parity.

// Parity is free software: you can redistribute it and/or modify
// it under the terms of the GNU General Public License as published by
// the Free Software Foundation, either version 3 of the License, or
// (at your option) any later version.

// Parity is distributed in the hope that it will be useful,
// but WITHOUT ANY WARRANTY; without even the implied warranty of
// MERCHANTABILITY or FITNESS FOR A PARTICULAR PURPOSE.  See the
// GNU General Public License for more details.

// You should have received a copy of the GNU General Public License
// along with Parity.  If not, see <http://www.gnu.org/licenses/>.

//! Ethcore client application.

#![warn(missing_docs)]
#![cfg_attr(feature="dev", feature(plugin))]
#![cfg_attr(feature="dev", plugin(clippy))]
extern crate docopt;
extern crate rustc_serialize;
extern crate ethcore_util as util;
extern crate ethcore;
extern crate ethsync;
#[macro_use]
extern crate log as rlog;
extern crate env_logger;
extern crate ctrlc;
extern crate fdlimit;
extern crate daemonize;
extern crate time;
extern crate number_prefix;

#[cfg(feature = "rpc")]
extern crate ethcore_rpc as rpc;

use std::net::{SocketAddr};
use std::env;
use std::process::exit;
use std::path::PathBuf;
use env_logger::LogBuilder;
use ctrlc::CtrlC;
use util::*;
use util::panics::{MayPanic, PanicHandler};
use ethcore::spec::*;
use ethcore::client::*;
use ethcore::service::{ClientService, NetSyncMessage};
use ethcore::ethereum;
use ethsync::{EthSync, SyncConfig};
use docopt::Docopt;
use daemonize::Daemonize;
use number_prefix::{binary_prefix, Standalone, Prefixed};

fn die_with_message(msg: &str) -> ! {
	println!("ERROR: {}", msg);
	exit(1);
}

#[macro_export]
macro_rules! die {
	($($arg:tt)*) => (die_with_message(&format!("{}", format_args!($($arg)*))));
}

const USAGE: &'static str = r#"
Parity. Ethereum Client.
  By Wood/Paronyan/Kotewicz/Drwięga/Volf.
  Copyright 2015, 2016 Ethcore (UK) Limited

Usage:
  parity daemon <pid-file> [options] [ --no-bootstrap | <enode>... ]
  parity [options] [ --no-bootstrap | <enode>... ]

Protocol Options:
  --chain CHAIN            Specify the blockchain type. CHAIN may be either a JSON chain specification file
                           or olympic, frontier, homestead, mainnet, morden, or testnet [default: homestead].
  --testnet                Equivalent to --chain testnet (geth-compatible).
  --networkid INDEX        Override the network identifier from the chain we are on.
  --archive                Client should not prune the state/storage trie.
  -d --datadir PATH        Specify the database & configuration directory path [default: $HOME/.parity]
  --keys-path PATH         Specify the path for JSON key files to be found [default: $HOME/.web3/keys]
  --identity NAME          Specify your node's name.

Networking Options:
  --no-bootstrap           Don't bother trying to connect to any nodes initially.
  --listen-address URL     Specify the IP/port on which to listen for peers [default: 0.0.0.0:30304].
  --public-address URL     Specify the IP/port on which peers may connect.
  --address URL            Equivalent to --listen-address URL --public-address URL.
  --peers NUM              Try to maintain that many peers [default: 25].
  --no-discovery           Disable new peer discovery.
  --no-upnp                Disable trying to figure out the correct public adderss over UPnP.
  --node-key KEY           Specify node secret key, either as 64-character hex string or input to SHA3 operation.

API and Console Options:
  -j --jsonrpc             Enable the JSON-RPC API sever.
  --jsonrpc-addr HOST      Specify the hostname portion of the JSONRPC API server [default: 127.0.0.1].
  --jsonrpc-port PORT      Specify the port portion of the JSONRPC API server [default: 8545].
  --jsonrpc-cors URL       Specify CORS header for JSON-RPC API responses [default: null].
  --jsonrpc-apis APIS      Specify the APIs available through the JSONRPC interface. APIS is a comma-delimited
                           list of API name. Possible name are web3, eth and net. [default: web3,eth,net].
  --rpc                    Equivalent to --jsonrpc (geth-compatible).
  --rpcaddr HOST           Equivalent to --jsonrpc-addr HOST (geth-compatible).
  --rpcport PORT           Equivalent to --jsonrpc-port PORT (geth-compatible).
  --rpcapi APIS            Equivalent to --jsonrpc-apis APIS (geth-compatible).
  --rpccorsdomain URL      Equivalent to --jsonrpc-cors URL (geth-compatible).

Sealing/Mining Options:
  --author ADDRESS         Specify the block author (aka "coinbase") address for sending block rewards
                           from sealed blocks [default: 0037a6b811ffeb6e072da21179d11b1406371c63].
  --extradata STRING      Specify a custom extra-data for authored blocks, no more than 32 characters.

Memory Footprint Options:
  --cache-pref-size BYTES  Specify the prefered size of the blockchain cache in bytes [default: 16384].
  --cache-max-size BYTES   Specify the maximum size of the blockchain cache in bytes [default: 262144].
  --queue-max-size BYTES   Specify the maximum size of memory to use for block queue [default: 52428800].
  --cache MEGABYTES        Set total amount of cache to use for the entire system, mutually exclusive with
                           other cache options (geth-compatible).

Miscellaneous Options:
  -l --logging LOGGING     Specify the logging level.
  -v --version             Show information about version.
  -h --help                Show this screen.
"#;

#[derive(Debug, RustcDecodable)]
struct Args {
	cmd_daemon: bool,
	arg_pid_file: String,
	arg_enode: Vec<String>,
	flag_chain: String,
	flag_testnet: bool,
	flag_datadir: String,
	flag_networkid: Option<String>,
	flag_identity: String,
	flag_cache: Option<usize>,
	flag_keys_path: String,
	flag_archive: bool,
	flag_no_bootstrap: bool,
	flag_listen_address: String,
	flag_public_address: Option<String>,
	flag_address: Option<String>,
	flag_peers: usize,
	flag_no_discovery: bool,
	flag_no_upnp: bool,
	flag_node_key: Option<String>,
	flag_cache_pref_size: usize,
	flag_cache_max_size: usize,
	flag_queue_max_size: usize,
	flag_jsonrpc: bool,
	flag_jsonrpc_addr: String,
	flag_jsonrpc_port: u16,
	flag_jsonrpc_cors: String,
	flag_jsonrpc_apis: String,
	flag_rpc: bool,
	flag_rpcaddr: Option<String>,
	flag_rpcport: Option<u16>,
	flag_rpccorsdomain: Option<String>,
	flag_rpcapi: Option<String>,
	flag_logging: Option<String>,
	flag_version: bool,
	flag_author: String,
	flag_extra_data: Option<String>,
}

fn setup_log(init: &Option<String>) {
	use rlog::*;

	let mut builder = LogBuilder::new();
	builder.filter(None, LogLevelFilter::Info);

	if env::var("RUST_LOG").is_ok() {
		builder.parse(&env::var("RUST_LOG").unwrap());
	}

	if let Some(ref s) = *init {
		builder.parse(s);
	}

	let format = |record: &LogRecord| {
		let timestamp = time::strftime("%Y-%m-%d %H:%M:%S %Z", &time::now()).unwrap();
		if max_log_level() <= LogLevelFilter::Info {
			format!("{}{}", timestamp, record.args())
		} else {
			format!("{}{}:{}: {}", timestamp, record.level(), record.target(), record.args())
		}
    };
	builder.format(format);
	builder.init().unwrap();
}

#[cfg(feature = "rpc")]
<<<<<<< HEAD
fn setup_rpc_server(client: Arc<Client>, sync: Arc<EthSync>, url: &str, cors_domain: &str) -> Option<Arc<PanicHandler>> {
	use rpc::v1::*;

	let mut server = rpc::HttpServer::new(1);
	server.add_delegate(Web3Client::new().to_delegate());
	server.add_delegate(EthClient::new(&client, &sync).to_delegate());
	server.add_delegate(EthFilterClient::new(&client).to_delegate());
	server.add_delegate(NetClient::new(&sync).to_delegate());
	Some(server.start_async(url, cors_domain))
=======
fn setup_rpc_server(client: Arc<Client>, sync: Arc<EthSync>, url: &str, cors_domain: &str, apis: Vec<&str>) {
	use rpc::v1::*;

	let mut server = rpc::HttpServer::new(1);
	for api in apis.into_iter() {
		match api {
			"web3" => server.add_delegate(Web3Client::new().to_delegate()),
			"net" => server.add_delegate(NetClient::new(&sync).to_delegate()),
			"eth" => {
				server.add_delegate(EthClient::new(&client, &sync).to_delegate());
				server.add_delegate(EthFilterClient::new(&client).to_delegate());
			}
			_ => {
				die!("{}: Invalid API name to be enabled.", api);
			}
		}
	}
	server.start_async(url, cors_domain);
>>>>>>> 798c348d
}

#[cfg(not(feature = "rpc"))]
fn setup_rpc_server(_client: Arc<Client>, _sync: Arc<EthSync>, _url: &str) -> Option<Arc<PanicHandler>> {
	None
}

fn print_version() {
	println!("\
Parity
  version {}
Copyright 2015, 2016 Ethcore (UK) Limited
License GPLv3+: GNU GPL version 3 or later <http://gnu.org/licenses/gpl.html>.
This is free software: you are free to change and redistribute it.
There is NO WARRANTY, to the extent permitted by law.

By Wood/Paronyan/Kotewicz/Drwięga/Volf.\
", version());
}

struct Configuration {
	args: Args
}

impl Configuration {
	fn parse() -> Self {
		Configuration {
			args: Docopt::new(USAGE).and_then(|d| d.decode()).unwrap_or_else(|e| e.exit()),
		}
	}

	fn path(&self) -> String {
		self.args.flag_datadir.replace("$HOME", env::home_dir().unwrap().to_str().unwrap())
	}

	fn author(&self) -> Address {
		Address::from_str(&self.args.flag_author).unwrap_or_else(|_| die!("{}: Invalid address for --author. Must be 40 hex characters, without the 0x at the beginning.", self.args.flag_author))
	}

	fn extra_data(&self) -> Bytes {
		match self.args.flag_extra_data {
			Some(ref x) if x.len() <= 32 => x.as_bytes().to_owned(),
			None => version_data(),
			Some(ref x) => { die!("{}: Extra data must be at most 32 characters.", x); }
		}
	}

	fn _keys_path(&self) -> String {
		self.args.flag_keys_path.replace("$HOME", env::home_dir().unwrap().to_str().unwrap())
	}

	fn spec(&self) -> Spec {
		if self.args.flag_testnet {
			return ethereum::new_morden();
		}
		match self.args.flag_chain.as_ref() {
			"frontier" | "homestead" | "mainnet" => ethereum::new_frontier(),
			"morden" | "testnet" => ethereum::new_morden(),
			"olympic" => ethereum::new_olympic(),
			f => Spec::from_json_utf8(contents(f).unwrap_or_else(|_| die!("{}: Couldn't read chain specification file. Sure it exists?", f)).as_ref()),
		}
	}

	fn normalize_enode(e: &str) -> Option<String> {
		if is_valid_node_url(e) {
			Some(e.to_owned())
		} else {
			None
		}
	}

	fn init_nodes(&self, spec: &Spec) -> Vec<String> {
		if self.args.flag_no_bootstrap { Vec::new() } else {
			match self.args.arg_enode.len() {
				0 => spec.nodes().clone(),
				_ => self.args.arg_enode.iter().map(|s| Self::normalize_enode(s).unwrap_or_else(||die!("{}: Invalid node address format given for a boot node.", s))).collect(),
			}
		}
	}

	#[cfg_attr(feature="dev", allow(useless_format))]
	fn net_addresses(&self) -> (Option<SocketAddr>, Option<SocketAddr>) {
		let mut listen_address = None;
		let mut public_address = None;

		if let Some(ref a) = self.args.flag_address {
			public_address = Some(SocketAddr::from_str(a.as_ref()).unwrap_or_else(|_| die!("{}: Invalid listen/public address given with --address", a)));
			listen_address = public_address;
		}
		if listen_address.is_none() {
			listen_address = Some(SocketAddr::from_str(self.args.flag_listen_address.as_ref()).unwrap_or_else(|_| die!("{}: Invalid listen/public address given with --listen-address", self.args.flag_listen_address)));
		}
		if let Some(ref a) = self.args.flag_public_address {
			if public_address.is_some() {
				die!("Conflicting flags provided: --address and --public-address");
			}
			public_address = Some(SocketAddr::from_str(a.as_ref()).unwrap_or_else(|_| die!("{}: Invalid listen/public address given with --public-address", a)));
		}
		(listen_address, public_address)
	}

	fn net_settings(&self, spec: &Spec) -> NetworkConfiguration {
		let mut ret = NetworkConfiguration::new();
		ret.nat_enabled = !self.args.flag_no_upnp;
		ret.boot_nodes = self.init_nodes(spec);
		let (listen, public) = self.net_addresses();
		ret.listen_address = listen;
		ret.public_address = public;
		ret.use_secret = self.args.flag_node_key.as_ref().map(|s| Secret::from_str(&s).unwrap_or_else(|_| s.sha3()));
		ret.discovery_enabled = !self.args.flag_no_discovery;
		ret.ideal_peers = self.args.flag_peers as u32;
		let mut net_path = PathBuf::from(&self.path());
		net_path.push("network");
		ret.config_path = Some(net_path.to_str().unwrap().to_owned());
		ret
	}

	fn execute(&self) {
		if self.args.flag_version {
			print_version();
			return;
		}
		if self.args.cmd_daemon {
			Daemonize::new()
				.pid_file(self.args.arg_pid_file.clone())
				.chown_pid_file(true)
				.start()
				.unwrap_or_else(|e| die!("Couldn't daemonize; {}", e));
		}
		self.execute_client();
	}

	fn execute_client(&self) {
		// Setup logging
		setup_log(&self.args.flag_logging);
		// Raise fdlimit
		unsafe { ::fdlimit::raise_fd_limit(); }

		let spec = self.spec();
		let net_settings = self.net_settings(&spec);
		let mut sync_config = SyncConfig::default();
		sync_config.network_id = self.args.flag_networkid.as_ref().map(|id| U256::from_str(id).unwrap_or_else(|_| die!("{}: Invalid index given with --networkid", id))).unwrap_or(spec.network_id());

		// Build client
		let mut client_config = ClientConfig::default();
		match self.args.flag_cache {
			Some(mb) => {
				client_config.blockchain.max_cache_size = mb * 1024 * 1024;
				client_config.blockchain.pref_cache_size = client_config.blockchain.max_cache_size / 2;
			}
			None => {
				client_config.blockchain.pref_cache_size = self.args.flag_cache_pref_size;
				client_config.blockchain.max_cache_size = self.args.flag_cache_max_size;
			}
		}
		client_config.prefer_journal = !self.args.flag_archive;
		client_config.name = self.args.flag_identity.clone();
		client_config.queue.max_mem_use = self.args.flag_queue_max_size;
		let mut service = ClientService::start(client_config, spec, net_settings, &Path::new(&self.path())).unwrap();
		let client = service.client().clone();
		client.set_author(self.author());
		client.set_extra_data(self.extra_data());

		// Sync
		let sync = EthSync::register(service.network(), sync_config, client);

<<<<<<< HEAD
=======
		// Setup rpc
		if self.args.flag_jsonrpc || self.args.flag_rpc {
			let url = format!("{}:{}",
				self.args.flag_rpcaddr.as_ref().unwrap_or(&self.args.flag_jsonrpc_addr),
				self.args.flag_rpcport.unwrap_or(self.args.flag_jsonrpc_port)
			);
			SocketAddr::from_str(&url).unwrap_or_else(|_|die!("{}: Invalid JSONRPC listen host/port given.", url));
			let cors = self.args.flag_rpccorsdomain.as_ref().unwrap_or(&self.args.flag_jsonrpc_cors);
			// TODO: use this as the API list.
			let apis = self.args.flag_rpcapi.as_ref().unwrap_or(&self.args.flag_jsonrpc_apis);
			setup_rpc_server(service.client(), sync.clone(), &url, cors, apis.split(",").collect());
		}

>>>>>>> 798c348d
		// Register IO handler
		let io_handler  = Arc::new(ClientIoHandler {
			client: service.client(),
			info: Default::default(),
			sync: sync.clone(),
		});
		service.io().register_handler(io_handler).expect("Error registering IO handler");

		// Setup rpc
		let server_handler = if self.args.flag_jsonrpc {
			SocketAddr::from_str(&self.args.flag_jsonrpc_url).unwrap_or_else(|_|die!("{}: Invalid JSONRPC listen address given with --jsonrpc-url. Should be of the form 'IP:port'.", self.args.flag_jsonrpc_url));
			setup_rpc_server(service.client(), sync, &self.args.flag_jsonrpc_url, &self.args.flag_jsonrpc_cors)
		} else {
			None
		};

		// Handle exit
		wait_for_exit(&service, server_handler);
	}
}

fn wait_for_exit(client_service: &ClientService, server_handler: Option<Arc<PanicHandler>>) {
	let exit = Arc::new(Condvar::new());

	// Handle possible exits
	let e = exit.clone();
	CtrlC::set_handler(move || { e.notify_all(); });
	let e = exit.clone();
	client_service.on_panic(move |_reason| { e.notify_all(); });

	if let Some(handler) = server_handler {
		let e = exit.clone();
		handler.on_panic(move |_reason| { e.notify_all(); });
	}

	// Wait for signal
	let mutex = Mutex::new(());
	let _ = exit.wait(mutex.lock().unwrap()).unwrap();
}

fn main() {
	Configuration::parse().execute();
}

struct Informant {
	chain_info: RwLock<Option<BlockChainInfo>>,
	cache_info: RwLock<Option<BlockChainCacheSize>>,
	report: RwLock<Option<ClientReport>>,
}

impl Default for Informant {
	fn default() -> Self {
		Informant {
			chain_info: RwLock::new(None),
			cache_info: RwLock::new(None),
			report: RwLock::new(None),
		}
	}
}

impl Informant {
	fn format_bytes(b: usize) -> String {
		match binary_prefix(b as f64) {
			Standalone(bytes)   => format!("{} bytes", bytes),
			Prefixed(prefix, n) => format!("{:.0} {}B", n, prefix),
		}
	}

	pub fn tick(&self, client: &Client, sync: &EthSync) {
		// 5 seconds betwen calls. TODO: calculate this properly.
		let dur = 5usize;

		let chain_info = client.chain_info();
		let queue_info = client.queue_info();
		let cache_info = client.blockchain_cache_info();
		let report = client.report();
		let sync_info = sync.status();

		if let (_, _, &Some(ref last_report)) = (self.chain_info.read().unwrap().deref(), self.cache_info.read().unwrap().deref(), self.report.read().unwrap().deref()) {
			println!("[ #{} {} ]---[ {} blk/s | {} tx/s | {} gas/s  //··· {}/{} peers, #{}, {}+{} queued ···// mem: {} db, {} chain, {} queue, {} sync ]",
				chain_info.best_block_number,
				chain_info.best_block_hash,
				(report.blocks_imported - last_report.blocks_imported) / dur,
				(report.transactions_applied - last_report.transactions_applied) / dur,
				(report.gas_processed - last_report.gas_processed) / From::from(dur),

				sync_info.num_active_peers,
				sync_info.num_peers,
				sync_info.last_imported_block_number.unwrap_or(chain_info.best_block_number),
				queue_info.unverified_queue_size,
				queue_info.verified_queue_size,

				Informant::format_bytes(report.state_db_mem),
				Informant::format_bytes(cache_info.total()),
				Informant::format_bytes(queue_info.mem_used),
				Informant::format_bytes(sync_info.mem_used),
			);
		}

		*self.chain_info.write().unwrap().deref_mut() = Some(chain_info);
		*self.cache_info.write().unwrap().deref_mut() = Some(cache_info);
		*self.report.write().unwrap().deref_mut() = Some(report);
	}
}

const INFO_TIMER: TimerToken = 0;

struct ClientIoHandler {
	client: Arc<Client>,
	sync: Arc<EthSync>,
	info: Informant,
}

impl IoHandler<NetSyncMessage> for ClientIoHandler {
	fn initialize(&self, io: &IoContext<NetSyncMessage>) {
		io.register_timer(INFO_TIMER, 5000).expect("Error registering timer");
	}

	fn timeout(&self, _io: &IoContext<NetSyncMessage>, timer: TimerToken) {
		if INFO_TIMER == timer {
			self.info.tick(&self.client, &self.sync);
		}
	}
}

/// Parity needs at least 1 test to generate coverage reports correctly.
#[test]
fn if_works() {
}<|MERGE_RESOLUTION|>--- conflicted
+++ resolved
@@ -190,18 +190,7 @@
 }
 
 #[cfg(feature = "rpc")]
-<<<<<<< HEAD
-fn setup_rpc_server(client: Arc<Client>, sync: Arc<EthSync>, url: &str, cors_domain: &str) -> Option<Arc<PanicHandler>> {
-	use rpc::v1::*;
-
-	let mut server = rpc::HttpServer::new(1);
-	server.add_delegate(Web3Client::new().to_delegate());
-	server.add_delegate(EthClient::new(&client, &sync).to_delegate());
-	server.add_delegate(EthFilterClient::new(&client).to_delegate());
-	server.add_delegate(NetClient::new(&sync).to_delegate());
-	Some(server.start_async(url, cors_domain))
-=======
-fn setup_rpc_server(client: Arc<Client>, sync: Arc<EthSync>, url: &str, cors_domain: &str, apis: Vec<&str>) {
+fn setup_rpc_server(client: Arc<Client>, sync: Arc<EthSync>, url: &str, cors_domain: &str, apis: Vec<&str>) -> Option<Arc<PanicHandler>> {
 	use rpc::v1::*;
 
 	let mut server = rpc::HttpServer::new(1);
@@ -218,8 +207,7 @@
 			}
 		}
 	}
-	server.start_async(url, cors_domain);
->>>>>>> 798c348d
+	Some(server.start_async(url, cors_domain))
 }
 
 #[cfg(not(feature = "rpc"))]
@@ -386,10 +374,8 @@
 		// Sync
 		let sync = EthSync::register(service.network(), sync_config, client);
 
-<<<<<<< HEAD
-=======
 		// Setup rpc
-		if self.args.flag_jsonrpc || self.args.flag_rpc {
+		let server_handler = if self.args.flag_jsonrpc || self.args.flag_rpc {
 			let url = format!("{}:{}",
 				self.args.flag_rpcaddr.as_ref().unwrap_or(&self.args.flag_jsonrpc_addr),
 				self.args.flag_rpcport.unwrap_or(self.args.flag_jsonrpc_port)
@@ -398,10 +384,11 @@
 			let cors = self.args.flag_rpccorsdomain.as_ref().unwrap_or(&self.args.flag_jsonrpc_cors);
 			// TODO: use this as the API list.
 			let apis = self.args.flag_rpcapi.as_ref().unwrap_or(&self.args.flag_jsonrpc_apis);
-			setup_rpc_server(service.client(), sync.clone(), &url, cors, apis.split(",").collect());
-		}
-
->>>>>>> 798c348d
+			setup_rpc_server(service.client(), sync.clone(), &url, cors, apis.split(",").collect())
+		} else {
+			None
+		};
+
 		// Register IO handler
 		let io_handler  = Arc::new(ClientIoHandler {
 			client: service.client(),
@@ -410,14 +397,6 @@
 		});
 		service.io().register_handler(io_handler).expect("Error registering IO handler");
 
-		// Setup rpc
-		let server_handler = if self.args.flag_jsonrpc {
-			SocketAddr::from_str(&self.args.flag_jsonrpc_url).unwrap_or_else(|_|die!("{}: Invalid JSONRPC listen address given with --jsonrpc-url. Should be of the form 'IP:port'.", self.args.flag_jsonrpc_url));
-			setup_rpc_server(service.client(), sync, &self.args.flag_jsonrpc_url, &self.args.flag_jsonrpc_cors)
-		} else {
-			None
-		};
-
 		// Handle exit
 		wait_for_exit(&service, server_handler);
 	}
